"""
## Overview

This document explains how to integrate with the Cassandra charm for the
purposes of consuming a cassandra database. It also explains how alternative
implementations of the Cassandra charm may maintain the same interface and be
backward compatible with all currently integrated charms. Finally this document
is the authoritative reference on the structure of relation data that is shared
between Cassandra charms and any other charm that intends to use the database.

## Consumer Library Usage

Charms that would like to use a Cassandra database must use the `CassandraConsumer`
object from the charm library. Using the `CassandraConsumer` object requires
instantiating it, typically in the constructor of your charm. The `CassandraConsumer`
constructor requires the name of the relation over which a database will be used.
This relation must use the `cassandra` interface.

    from charms.cassandra_k8s.v0.cassandra import CassandraConsumer

    def __init__(self, *args):
        super().__init__(*args)
        ...
        self.cassandra_consumer = CassandraConsumer(
            self, "monitoring"}
        )
        ...

An instantiated `CassandraConsumer` object may be used to request new databases
using the `new_database()` method. This method requires no arguments unless you
require multiple databases. If multiple databases are requested, you must
provide a unique `name_suffix` argument. For example

    def _on_database_relation_joined(self, event):
        self.cassandra_consumer.new_database(name_suffix="db1")
        self.cassandra_consumer.new_database(name_suffix="db2")

The `address`, `port`, `databases`, and `credentials` methods can all be called
to get the relevant information from the relation data.

## Provider Library Usage

The `CassandraProvider` object may be used by Cassandra charms to manage
relations with their clients. For this purposes a Cassandra charm needs to do
three things

1. Instantiate the `CassandraProvider` object providing it with three key
pieces of information

  - Name of the relation that the Cassandra charm uses to interact with
    clients.  This relation must conform to the `cassandra` interface.

  - A service name. Although this is an arbitrary string, it must be the same
    string that clients will use as the key of their `consumes` specification.
    It is recommended that this key be `cassandra`.

  For example a Cassandra charm may instantiate the `CassandraProvider` in its
  constructor as follows

    from charms.cassandra_k8s.v0.cassandra import CassandraProvider

    def __init__(self, *args):
        super().__init__(*args)
        ...
        self.prometheus_provider = CassandraProvider(
                self, "database"
            )
        ...

2. A Cassandra charm must set the address, port, and credentials when the
information becomes available. For example

    ...
    self.cassandra_provider.update_port("database", port)
    self.cassandra_provider.update_address("database", address)
    self.cassandra_provider.set_credentials(rel_id, [username, password])
    ...

3. A Cassandra charm needs to respond to the `DataChanged` event of the
`CassandraProvider` by adding itself as and observer for these events, as in

    self.framework.observe(
        self.cassandra_provider.on.data_changed,
        self._on_provider_data_changed,
    )

In responding to the `DataChanged` event the Cassandra charm must create any
non existent databases and update the relation data to reflect reality. For
this purpose the `CassandraProvider` object exposes a `set_databases()` that a
list of database names can be provided to.

    def _on_provider_data_changed(self, event):
        ...
        existing_dbs = self.cassandra_provider.databases(event.rel_id):
        for db in self.cassandra_provider.requested_databases(event.rel_id):
            if db not in existing_dbs:
                self._create_database(db)
                existing_databases.append(db)
        self.cassandra_provider.set_databases(event.rel_id, existing_dbs)
        ...
"""

# Copyright 2020 Canonical Ltd.
# See LICENSE file for licensing details.

import functools
import json
import logging
from typing import Optional

<<<<<<< HEAD
from ops.charm import CharmBase
from ops.framework import EventBase, EventSource, ObjectEvents
from ops.model import BlockedStatus, MaintenanceStatus, Relation, WaitingStatus
from ops.relation import ConsumerBase, ConsumerEvents, ProviderBase
=======
from ops.framework import EventBase, EventSource, Object, ObjectEvents
from ops.model import BlockedStatus, MaintenanceStatus, WaitingStatus
>>>>>>> 37bc597d

LIBID = "fab458c53af54b0fa7ff696d71e243c1"
LIBAPI = 0
LIBPATCH = 1
logger = logging.getLogger(__name__)


class DeferEventError(Exception):
    def __init__(self, reason: str, status_message: str):
        super().__init__()
        self.reason = reason
        self.status_message = status_message


class BlockedStatusError(Exception):
    pass


class WaitingStatusError(Exception):
    pass


def status_catcher(func):
    @functools.wraps(func)
    def new_func(self, *args, **kwargs):
        try:
            func(self, *args, **kwargs)
        except DeferEventError as e:
            if len(args) >= 1 and isinstance(args[0], EventBase):
                event = args[0]
            else:
                logger.error("Can not defer: No event")
                raise
            logger.info("Defering event: %s because: %s", event, e.reason)
            self.unit.status = MaintenanceStatus(e.status_message)
            event.defer()
        except BlockedStatusError as e:
            self.unit.status = BlockedStatus(str(e))
        except WaitingStatusError as e:
            self.unit.status = WaitingStatus(str(e))

    return new_func


class CassandraConsumerError(Exception):
    pass


class NameDuplicateError(CassandraConsumerError):
    pass


class NameLengthError(CassandraConsumerError):
    pass


class DatabasesChangedEvent(EventBase):
    """Event emitted when the relation data has changed"""

    def __init__(self, handle, rel_id: int):
        super().__init__(handle)
        self.rel_id = rel_id

    def snapshot(self):
        return {"rel_id": self.rel_id}

    def restore(self, snapshot):
        self.rel_id = snapshot["rel_id"]


class CassandraConsumerEvents(ObjectEvents):
    databases_changed = EventSource(DatabasesChangedEvent)


class CassandraConsumer(Object):
    on = CassandraConsumerEvents()

<<<<<<< HEAD
    def __init__(self, charm: CharmBase, name: str, consumes: dict, multi: bool = False):
        super().__init__(charm, name, consumes, multi)
=======
    def __init__(self, charm, name):
        super().__init__(charm, name)
>>>>>>> 37bc597d
        self.charm = charm
        self.relation_name = name
        events = self.charm.on[name]
        self.framework.observe(events.relation_changed, self.on_relation_changed)

    def on_relation_changed(self, event: EventBase) -> None:
        self.on.databases_changed.emit(rel_id=event.relation.id)

    def credentials(self, rel_id: Optional[int] = None) -> tuple:
        """
        Returns a dict of credentials
        {"username": <username>, "password": <password>}

        Args:
            rel_id: Relation id. Required for multi mode.
        """
        rel = self.framework.model.get_relation(self.relation_name, rel_id)

        relation_data = rel.data[rel.app]
        creds_json = relation_data.get("credentials")
        return json.loads(creds_json) if creds_json is not None else ()

    def databases(self, rel_id: Optional[int] = None) -> list:
        """List of currently available databases.

        Args:
            rel_id: Relation id. Required for multi mode.

        Returns:
            list: list of database names
        """
        rel = self.framework.model.get_relation(self.relation_name, rel_id)

        relation_data = rel.data[rel.app]
        dbs = relation_data.get("databases")
        return json.loads(dbs) if dbs else []

    def new_database(self, rel_id: Optional[int] = None, name_suffix: str = "") -> None:
        """Request creation of an additional database.

        Args:
            rel_id: Relation id. Required for multi mode.
            name_suffix (str): Suffix to append to the datatbase name. This is
                required if you request multiple databases.
        """
        rel = self.framework.model.get_relation(self.relation_name, rel_id)

        if name_suffix:
            name_suffix = "_{}".format(name_suffix)
        db_name = "juju_db_{}_{}{}".format(
            sanitize_name(self.charm.model.name),
            sanitize_name(self.charm.app.name),
            sanitize_name(name_suffix),
        )
        # Cassandra does not allow keyspace names longer than 48 characters
        if len(db_name) > 48:
            raise NameLengthError("Database name can not be more than 48 characters")
        dbs = self._requested_databases(rel)
        dbs.append(db_name)
        if not len(dbs) == len(set(dbs)):
            raise NameDuplicateError("Database names are not unique")
        self._set_requested_databases(rel, dbs)

    def port(self, rel_id: Optional[int] = None) -> str:
        """Return the port which the cassandra instance is listening on.

        Args:
            rel_id: Relation id. Required for multi mode.
        """
        rel = self.framework.model.get_relation(self.relation_name, rel_id)

        return rel.data[rel.app].get("port")

    def address(self, rel_id: Optional[int] = None) -> str:
        """Return the address which the cassandra instance is listening on.

        Args:
            rel_id: Relation id. Required for multi mode.
        """
        rel = self.framework.model.get_relation(self.relation_name, rel_id)

        return rel.data[rel.app].get("address")

    def _requested_databases(self, relation: Relation) -> list:
        """Return the list of requested databases."""
        dbs_json = relation.data[self.charm.app].get("requested_databases", "[]")
        return json.loads(dbs_json)

    def _set_requested_databases(self, relation: Relation, requested_databases: list) -> None:
        """Set the list of requested databases."""
        relation.data[self.charm.app]["requested_databases"] = json.dumps(requested_databases)


class DataChangedEvent(EventBase):
    """Event emitted when the relation data has changed"""

    def __init__(self, handle, rel_id: int, app_name: str):
        super().__init__(handle)
        self.rel_id = rel_id
        self.app_name = app_name

    def snapshot(self):
        return {"rel_id": self.rel_id, "app_name": self.app_name}

    def restore(self, snapshot):
        self.rel_id = snapshot["rel_id"]
        self.app_name = snapshot["app_name"]


class CassandraProviderEvents(ObjectEvents):
    data_changed = EventSource(DataChangedEvent)


class CassandraProvider(Object):
    on = CassandraProviderEvents()

<<<<<<< HEAD
    def __init__(self, charm: CharmBase, name: str, service: str, version: str = None):
        super().__init__(charm, name, service, version)
=======
    def __init__(self, charm, name):
        super().__init__(charm, name)
>>>>>>> 37bc597d
        self.charm = charm
        self.name = name
        events = self.charm.on[name]
        self.framework.observe(events.relation_changed, self.on_relation_changed)

    def update_port(self, relation_name: str, port: int) -> None:
        if self.charm.unit.is_leader():
            for relation in self.charm.model.relations[relation_name]:
                logger.info("Setting port data for relation %s", relation)
                if str(port) != relation.data[self.charm.app].get("port", None):
                    relation.data[self.charm.app]["port"] = str(port)

    def update_address(self, relation_name: str, address: str) -> None:
        if self.charm.unit.is_leader():
            for relation in self.charm.model.relations[relation_name]:
                logger.info("Setting address data for relation %s", relation)
                if str(address) != relation.data[self.charm.app].get("address", None):
                    relation.data[self.charm.app]["address"] = str(address)

    def credentials(self, rel_id: int) -> tuple:
        rel = self.framework.model.get_relation(self.name, rel_id)
        creds_json = rel.data[self.charm.app].get("credentials", "[]")
        return json.loads(creds_json)

    def set_credentials(self, rel_id: int, creds) -> None:
        rel = self.framework.model.get_relation(self.name, rel_id)
        rel.data[self.charm.app]["credentials"] = json.dumps(creds)

    def requested_databases(self, rel_id: int) -> list:
        rel = self.framework.model.get_relation(self.name, rel_id)
        return json.loads(rel.data[rel.app].get("requested_databases", "[]"))

    def databases(self, rel_id: int) -> list:
        rel = self.framework.model.get_relation(self.name, rel_id)
        return json.loads(rel.data[self.charm.app].get("databases") or "[]")

    def set_databases(self, rel_id: int, dbs: list) -> None:
        rel = self.framework.model.get_relation(self.name, rel_id)
        rel.data[self.charm.app]["databases"] = json.dumps(dbs)

    def on_relation_changed(self, event: EventBase) -> None:
        self.on.data_changed.emit(event.relation.id, event.app.name)


def sanitize_name(name: str) -> str:
    """Make a name safe for use as a keyspace name"""
    # For now just change dashes to underscores. Fix this more in the future
    return name.replace("-", "_")<|MERGE_RESOLUTION|>--- conflicted
+++ resolved
@@ -108,15 +108,8 @@
 import logging
 from typing import Optional
 
-<<<<<<< HEAD
-from ops.charm import CharmBase
-from ops.framework import EventBase, EventSource, ObjectEvents
-from ops.model import BlockedStatus, MaintenanceStatus, Relation, WaitingStatus
-from ops.relation import ConsumerBase, ConsumerEvents, ProviderBase
-=======
 from ops.framework import EventBase, EventSource, Object, ObjectEvents
 from ops.model import BlockedStatus, MaintenanceStatus, WaitingStatus
->>>>>>> 37bc597d
 
 LIBID = "fab458c53af54b0fa7ff696d71e243c1"
 LIBAPI = 0
@@ -194,13 +187,8 @@
 class CassandraConsumer(Object):
     on = CassandraConsumerEvents()
 
-<<<<<<< HEAD
-    def __init__(self, charm: CharmBase, name: str, consumes: dict, multi: bool = False):
-        super().__init__(charm, name, consumes, multi)
-=======
-    def __init__(self, charm, name):
+    def __init__(self, charm: CharmBase, name: str):
         super().__init__(charm, name)
->>>>>>> 37bc597d
         self.charm = charm
         self.relation_name = name
         events = self.charm.on[name]
@@ -317,13 +305,8 @@
 class CassandraProvider(Object):
     on = CassandraProviderEvents()
 
-<<<<<<< HEAD
-    def __init__(self, charm: CharmBase, name: str, service: str, version: str = None):
-        super().__init__(charm, name, service, version)
-=======
-    def __init__(self, charm, name):
+    def __init__(self, charm: CharmBase, name: str):
         super().__init__(charm, name)
->>>>>>> 37bc597d
         self.charm = charm
         self.name = name
         events = self.charm.on[name]
