--- conflicted
+++ resolved
@@ -1,9 +1,4 @@
-<<<<<<< HEAD
 """## Overview
-=======
-"""
-## Overview
->>>>>>> e6e5b6bb
 
 This document explains how to integrate with the Prometheus charm
 for the purposes of providing a metrics endpoint to Prometheus. It
@@ -16,7 +11,6 @@
 
 ## Consumer Library Usage
 
-<<<<<<< HEAD
 This Prometheus charm interacts with its scrape targets using its
 charm library. This charm library is constructed using the [Provider
 and
@@ -40,24 +34,6 @@
 below) and a value that represents the minimum acceptable version of
 Prometheus. This version string can be in any format that is
 compatible with Python [Semantic Version
-=======
-This Prometheus charm interacts with its scrape targets using this
-charm library This charm library is constructed using the [Provider
-and Consumer](https://ops.readthedocs.io/en/latest/#module-ops.relation)
-objects from the Operator Framework. This implies charms that would
-like to expose metric endpoints for the Prometheus charm must use the
-`PrometheusConsumer` object from the charm library to do so. Using the
-`PrometheusConsumer` object requires instantiating it, typically in
-the constructor of your charm (the one which exposes the metrics
-endpoint). The `PrometheusConsumer` constructor requires the name of
-the relation over which a scrape target (metrics endpoint) is exposed
-to the Promtheus charm. This relation must use the `prometheus_scrape`
-interface. In addition the constructor also requires a `consumes`
-specification, which is a dictionary with key `prometheus` (also see
-Provider Library Usage below) and a value that represents the minimum
-acceptable version of Prometheus. This version string can be in any
-format that is compatible with Python [Semantic Version
->>>>>>> e6e5b6bb
 module](https://pypi.org/project/semantic-version/).  For example,
 assuming your charm exposes a metrics endpoint over a relation named
 "monitoring", you may instantiate `PrometheusConsumer` as follows
@@ -67,7 +43,6 @@
     def __init__(self, *args):
         super().__init__(*args)
         ...
-<<<<<<< HEAD
         self.prometheus = PrometheusConsumer(self, "monitoring",
                                              {"prometheus": ">=2.0"},
                                              self.on.my_service_pebble_ready)
@@ -76,12 +51,6 @@
 In this example `my_service_pebble_ready` is the `PebbleReady` event
 in response to which each unit will advertise its address. Also this
 example hard codes the consumes dictionary argument containing the
-=======
-        self.prometheus = PrometheusConsumer(self, "monitoring", {"prometheus": ">=2.0"})
-        ...
-
-This example hard codes the consumes dictionary argument containing the
->>>>>>> e6e5b6bb
 minimal Prometheus version required, however you may want to consider
 generating this dictionary by some other means, such as a
 `self.consumes` property in your charm. This is because the minimum
@@ -91,7 +60,6 @@
 be determined at run time by inspecting the actual deployed version of
 your charmed application, this would be ideal.
 
-<<<<<<< HEAD
 An instantiated `PrometheusConsumer` object will ensure that each unit
 of the consumer charm, is a scrape target for the
 `PrometheusProvider`. By default `PrometheusConsumer` assumes each
@@ -209,36 +177,6 @@
 It is also possible to configure other scrape related parameters using
 these job specifications as described by the Prometheus
 [documentation](https://prometheus.io/docs/prometheus/latest/configuration/configuration/#scrape_config).
-=======
-An instantiated `PrometheusConsumer` object may be used to add
-or remove Prometheus scrape targets.  Adding and removing scrape
-targets may be done using the `add_endpoint()` and `remove_endpoint()`
-methods. Both these methods require the host address (usually IP) of
-the scrape target, but optionally also accept a port (default 80) on
-which the metrics endpoint is exposed. At present it is assumed that
-the metrics endpoint will be exposed with a URL path `/metrics` at the
-specified host and port. This is the default behaviour of Prometheus
-that most compatible metrics exporters confirm to. As an example to
-add a metrics endpoint using the instantiated `PrometheusConsumer`
-object in your charms `StartEvent` handler you may do
-
-    def _on_start(self, event):
-        self.prometheus.add_endpoint(my_ip)
-
-There is no reason that metrics endpoint need to be added in the start
-event handler. This may be done in any event handler or even the charm
-constructor. However this does require that the host address is known
-at that point in time. Both the `add_endpoint()` and
-`remove_endpoint()` methods are idempotent and invoking them multiple
-times with the same host address and port has no adverse effect, no
-exceptions are thrown and no events generated. The
-`PrometheusConsumer` object caches lists of unique scrape targets,
-indexed by relation IDs in its stored state. Both the methods exchange
-information with Prometheus charm application relation data. Hence
-both of these methods trigger `RelationChangedEvents` for the
-Prometheus charm when new scrape targets are added or old ones
-removed.
->>>>>>> e6e5b6bb
 
 ## Provider Library Usage
 
@@ -305,7 +243,6 @@
 
 ## Relation Data
 
-<<<<<<< HEAD
 The Prometheus charm uses both application and unit relation data to
 obtain information regarding its scrape jobs and scrape targets. This
 relation data is in JSON format and it closely resembles the YAML
@@ -316,20 +253,10 @@
 data using the `prometheus_scrape_host` key. While the
 `scrape_metadata` and `scrape_jobs` keys in application relation data
 provide eponymous information.
-=======
-The Prometheus charm uses application relation data to obtain its list
-of scrape targets. For each relation there exists a key `targets` in
-application relation data whose value is a list encoded as a JSON
-string. Each element of this list provides the address (including
-port) of a scrape target. As an example the relation data may be
-
-    "targets": "['10.1.12.115:8080', '10.1.12.116:80']"
->>>>>>> e6e5b6bb
 """
 
 import json
 import logging
-<<<<<<< HEAD
 from ops.framework import EventSource, EventBase, ObjectEvents
 from ops.relation import ProviderBase, ConsumerBase
 
@@ -341,21 +268,16 @@
 
 # Increment this PATCH version before using `charmcraft publish-lib` or reset
 # to 0 if you are raising the major API version
-LIBPATCH = 1
-=======
-from ops.framework import StoredState, EventSource, EventBase, ObjectEvents
-from ops.relation import ProviderBase, ConsumerBase
->>>>>>> e6e5b6bb
+LIBPATCH = 2
 
 logger = logging.getLogger(__name__)
 
 
-<<<<<<< HEAD
 def _sanitize_scrape_configuration(job):
     return {
         "job_name": job.get("job_name"),
-        "metrics_path": job.get("metrics_path"),
-        "static_configs": job.get("static_configs"),
+        "metrics_path": job.get("metrics_path", "/metrics"),
+        "static_configs": job.get("static_configs", [{"targets": ["*:80"]}]),
     }
 
 
@@ -373,22 +295,6 @@
     def restore(self, snapshot):
         """Restore scrape target relation information."""
         self.relation_id = snapshot["relation_id"]
-=======
-class TargetsChanged(EventBase):
-    """Event emitted when Prometheus scrape targets change."""
-
-    def __init__(self, handle, data=None):
-        super().__init__(handle)
-        self.data = data
-
-    def snapshot(self):
-        """Save scrape target information."""
-        return {"data": self.data}
-
-    def restore(self, snapshot):
-        """Restore scrape target information."""
-        self.data = snapshot["data"]
->>>>>>> e6e5b6bb
 
 
 class MonitoringEvents(ObjectEvents):
@@ -399,19 +305,12 @@
 
 class PrometheusProvider(ProviderBase):
     on = MonitoringEvents()
-<<<<<<< HEAD
-=======
-    _stored = StoredState()
->>>>>>> e6e5b6bb
 
     def __init__(self, charm, name, service, version=None):
         """A Prometheus based Monitoring service provider.
 
         Args:
-<<<<<<< HEAD
-
-=======
->>>>>>> e6e5b6bb
+
             charm: a `CharmBase` instance that manages this
                 instance of the Prometheus service.
             name: string name of the relation that is provides the
@@ -426,28 +325,19 @@
         """
         super().__init__(charm, name, service, version)
         self._charm = charm
-<<<<<<< HEAD
         self._relation_name = name
-=======
-        self._stored.set_default(jobs={})
->>>>>>> e6e5b6bb
         events = self._charm.on[name]
         self.framework.observe(
             events.relation_changed, self._on_scrape_target_relation_changed
         )
         self.framework.observe(
-<<<<<<< HEAD
             events.relation_departed, self._on_scrape_target_relation_departed
-=======
-            events.relation_broken, self._on_scrape_target_relation_broken
->>>>>>> e6e5b6bb
         )
 
     def _on_scrape_target_relation_changed(self, event):
         """Handle changes in related consumers.
 
         Anytime there are changes in relations between Prometheus
-<<<<<<< HEAD
         provider and consumer charms the Prometheus charm is informed,
         through a `TargetsChanged` event. The Prometheus charm can
         then choose to update its scrape configuration.
@@ -466,55 +356,6 @@
         """
         rel_id = event.relation.id
         self.on.targets_changed.emit(relation_id=rel_id)
-=======
-        provider and consumer charms the scrape job config is updated
-        and the Prometheus charm is informed, through a
-        `TargetsChanged` event. The Prometheus charm can then
-        choose to update its scrape configuration.
-        """
-        if not self._charm.unit.is_leader():
-            return
-
-        rel_id = event.relation.id
-        data = event.relation.data[event.app]
-
-        targets = json.loads(data.get("targets", "[]"))
-        if not targets:
-            return
-
-        job_name = data.get("job_name", "")
-        unique_name = "juju_{}_{}_{}".format(
-            self._charm.model.name, self._charm.app.name, rel_id
-        )
-        if job_name:
-            job_name += "_{}".format(unique_name)
-        else:
-            job_name = unique_name
-
-        job_config = {"job_name": job_name, "static_configs": [{"targets": targets}]}
-
-        self._stored.jobs["rel_id"] = json.dumps(job_config)
-        logger.debug("New job config on relation change : %s", job_config)
-        self.on.targets_changed.emit()
-
-    def _on_scrape_target_relation_broken(self, event):
-        """Update job config when consumers depart.
-
-        When a Prometheus consumer departs the scrape configuration
-        for that consumer is remove from the list of scrape jobs and
-        the Prometheus is informed through a `TargetsChanged`
-        event.
-        """
-        if not self._charm.unit.is_leader():
-            return
-
-        rel_id = event.relation.id
-        try:
-            del self._stored.jobs[rel_id]
-            self.on.targets_changed.emit()
-        except KeyError:
-            pass
->>>>>>> e6e5b6bb
 
     def jobs(self):
         """Fetch the list of scrape jobs.
@@ -526,7 +367,6 @@
             its scrape targets.
         """
         scrape_jobs = []
-<<<<<<< HEAD
 
         for relation in self._charm.model.relations[self._relation_name]:
             static_scrape_jobs = self._static_scrape_config(relation)
@@ -537,16 +377,6 @@
 
     def _static_scrape_config(self, relation):
         """Generate the static scrape configuration for a single relation.
-=======
-        for job in self._stored.jobs.values():
-            scrape_jobs.append(json.loads(job))
-
-        return scrape_jobs
-
-
-class PrometheusConsumer(ConsumerBase):
-    _stored = StoredState()
->>>>>>> e6e5b6bb
 
         Args:
             relation: an `ops.model.Relation` object whose static
@@ -568,11 +398,10 @@
 
         scrape_metadata = json.loads(relation.data[relation.app].get("scrape_metadata"))
 
-        job_name_prefix = "juju_{}_{}_{}_prometheus_{}_scrape".format(
+        job_name_prefix = "juju_{}_{}_{}_prometheus_scrape".format(
             scrape_metadata["model"],
             scrape_metadata["model_uuid"][:7],
             scrape_metadata["application"],
-            relation.id,
         )
 
         hosts = self._relation_hosts(relation)
@@ -633,12 +462,19 @@
             for a single job.
         """
         name = job.get("job_name")
-        job_name = "job_name_prefix_{}".format(name) if name else job_name_prefix
-
-        config = {"job_name": job_name}
+        job_name = "{}_{}".format(job_name_prefix, name) if name else job_name_prefix
+
+        config = {"job_name": job_name, "metrics_path": job["metrics_path"]}
 
         static_configs = job.get("static_configs")
         config["static_configs"] = []
+
+        relabel_config = {
+            "source_labels": ["juju_model", "juju_model_uuid", "juju_application"],
+            "separator": "_",
+            "target_label": "instance",
+            "regex": "(.*)",
+        }
 
         for static_config in static_configs:
             labels = static_config.get("labels", {}) if static_configs else {}
@@ -664,6 +500,10 @@
                     host_name, host_address, ports, labels, scrape_metadata
                 )
                 config["static_configs"].append(static_config)
+                if "juju_unit" not in relabel_config["source_labels"]:
+                    relabel_config["source_labels"].append("juju_unit")
+
+        config["relabel_configs"] = [relabel_config]
 
         return config
 
@@ -736,7 +576,10 @@
             for a single wildcard host.
         """
         juju_labels = self._set_juju_labels(labels, scrape_metadata)
-        juju_labels["juju_unit"] = "{}".format(host_name)
+
+        # '/' is not allowed in Prometheus label names. It technically works,
+        # but complex queries silently fail
+        juju_labels["juju_unit"] = "{}".format(host_name.replace("/", "-"))
 
         static_config = {"labels": juju_labels}
 
@@ -755,7 +598,6 @@
     def __init__(self, charm, name, consumes, service_event, jobs=[], multi=False):
         """Construct a Prometheus charm client.
 
-<<<<<<< HEAD
         The `PrometheusConsumer` object provides scrape configurations
         to a Prometheus charm. A charm instantiating this object has
         metrics from each of its units scraped by the related Prometheus
@@ -765,19 +607,6 @@
         and `juju_unit` labels.
 
         The `PrometheusConsumer` can be instantiated as follows:
-=======
-        The `PrometheusConsumer` object provides an interface
-        to Prometheus. This interface supports providing additional
-        scrape targets to the Prometheus monitoring service. For
-        example suppose a charm's units exposes Prometheus metrics on
-        port 8000. This charm may then have its metrics aggregated by
-        a related Prometheus charm by instantiating a
-        `PrometheusConsumer` object and adding its units as
-        scrape endpoints as follows
-
-            self.prometheus = PrometheusConsumer(self, "monitoring", {"prometheus": ">=2.0"})
-            self.prometheus.add_endpoint(<ip-address>, port=8000)
->>>>>>> e6e5b6bb
 
             self.prometheus = PrometheusConsumer(self, "monitoring",
                                                  {"prometheus": ">=2.0"}
@@ -818,35 +647,17 @@
         self._multi_mode = multi
 
         events = self._charm.on[self._relation_name]
-<<<<<<< HEAD
         self.framework.observe(events.relation_joined, self._set_scrape_metadata)
         self.framework.observe(self._service_event, self._set_unit_ip)
-=======
-        self.framework.observe(events.relation_joined, self._set_targets)
->>>>>>> e6e5b6bb
 
     def _set_scrape_metadata(self, event):
         """Ensure scrape targets metadata is made available to Prometheus.
 
-<<<<<<< HEAD
         When a consumer charm is related to a Prometheus provider, the
         consumer sets metadata related to its own scrape
         configutation.  This metadata is set using Juju application
         data.  In addition each of the consumer units also sets its own
         host address in Juju unit relation data.
-=======
-        Args:
-            address: a string host address (usually IP) of the endpoint that
-                that must be monitored by Prometheus.
-            port: an optional (default 80) integer providing the port
-                on which the scrapped endpoint exposes its Prometheus
-                metrics.
-            rel_id: an optional integer providing the relation ID for
-                the related Prometheus monitoring service
-                provider. This is only necessary if the
-                `PrometheusConsumer` has been instantiated in
-                `multi` mode.
->>>>>>> e6e5b6bb
         """
         event.relation.data[self._charm.unit]["prometheus_scrape_host"] = str(
             self._charm.model.get_binding(event.relation).network.bind_address
@@ -855,7 +666,6 @@
         if not self._charm.unit.is_leader():
             return
 
-<<<<<<< HEAD
         event.relation.data[self._charm.app]["scrape_metadata"] = json.dumps(
             self._scrape_metadata
         )
@@ -868,25 +678,6 @@
 
         Each time a consumer charm container is restarted it updates its own
         host address in the unit relation data for the Prometheus provider.
-=======
-        target = address + ":" + str(port)
-        targets.append(target)
-        self._update_targets(targets, rel_id)
-
-    def remove_endpoint(self, address, port=80, rel_id=None):
-        """Remove an endpoint from the list of Prometheus scrape targets.
-        Args:
-            address: a string host address (usually IP) of the endpoint that
-                that must be excluded from being monitored by Prometheus.
-            port: an optional (default 80) integer providing the port
-                on which the scrapped endpoint exposes its Prometheus
-                metrics.
-            rel_id: an optional integer providing the relation ID for
-                the related Prometheus monitoring service
-                provider. This is only necessary if the
-                `PrometheusConsumer` has been instantiated in
-                `multi` mode.
->>>>>>> e6e5b6bb
         """
         for relation in self._charm.model.relations[self._relation_name]:
             relation.data[self._charm.unit]["prometheus_scrape_host"] = str(
@@ -899,7 +690,6 @@
 
         Returns:
 
-<<<<<<< HEAD
            A list of dictionaries, where each dictionary specifies a
            single scrape job for Prometheus.
         """
@@ -909,33 +699,6 @@
     @property
     def _scrape_metadata(self):
         """Generate scrape metadata.
-=======
-    @property
-    def endpoints(self, rel_id=None):
-        """Returns a list of Prometheus scrape target endpoints.
-        Args:
-            rel_id: an optional integer providing the relation ID for
-                the related Prometheus monitoring service
-                provider. This is only necessary if the
-                `PrometheusConsumer` has been instantiated in
-                `multi` mode.
-        """
-
-        if rel_id is None:
-            rel_id = self.relation_id
-        return self._stored.targets.get(rel_id, [])
-
-    def _set_targets(self, event):
-        """Set the Prometheus scrape targets."""
-        rel_id = event.relation.id
-        if not self._stored.targets.get(rel_id, []):
-            return
-
-        logger.debug("Setting scrape targets : %s", self._stored.targets[rel_id])
-        event.relation.data[self._charm.app]["targets"] = json.dumps(
-            list(self._stored.targets[rel_id])
-        )
->>>>>>> e6e5b6bb
 
         Returns:
 
