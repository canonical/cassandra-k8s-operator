--- conflicted
+++ resolved
@@ -152,9 +152,51 @@
         self.provider.update_port("database", self.model.config["port"])
         self.provider.update_address("database", self._bind_address())
 
-<<<<<<< HEAD
     def _on_dashboard_joined(self, event):
-=======
+        if not self.unit.is_leader():
+            return
+
+        if (
+            isinstance(self.unit.status, BlockedStatus)
+            and "dashboard" in self.unit.status.message
+        ):
+            self.unit.status = ActiveStatus()
+
+        self._send_dashboard(event)
+
+    def _send_dashboard(self, event):
+        # Thanks to Juju's event resolution mechanics, calling this again
+        # when monitoring is joined will cause the check for the number
+        # of Prometheus units in the dashboard consumer library to raise
+        # an IndexError, since it hasn't finished yet. Delay...
+        if self._defer_dashboard_send:
+            self._defer_dashboard_send = False
+            event.defer()
+            return
+
+        dashboard_tmpl = open(
+            os.path.join(sys.path[0], "dashboard.json.tmpl"), "r"
+        ).read()
+
+        self._dashboard_valid = True
+        self.dashboard_consumer.add_dashboard(dashboard_tmpl)
+
+    def _on_dashboard_broken(self, event):
+        self._dashboard_valid = False
+        if (
+            isinstance(self.unit.status, BlockedStatus)
+            and "dashboard" in self.unit.status.message
+        ):
+            self.unit.status = ActiveStatus()
+
+    def _on_dashboard_status_changed(self, event):
+        if event.valid:
+            self._dashboard_valid = True
+            self.unit.status = ActiveStatus()
+        elif event.error_message:
+            self._dashboard_valid = False
+            self.unit.status = BlockedStatus(event.error_message)
+
     @status_catcher
     def on_monitoring_joined(self, _):
         self._setup_monitoring()
@@ -170,60 +212,9 @@
                 )
             self._setup_monitoring()
 
-    def _setup_monitoring(self):
-        # Turn on metrics exporting
->>>>>>> e6e5b6bb
-        if not self.unit.is_leader():
-            return
-
-        if (
-            isinstance(self.unit.status, BlockedStatus)
-            and "dashboard" in self.unit.status.message
-        ):
-            self.unit.status = ActiveStatus()
-
-        self._send_dashboard(event)
-
-    def _send_dashboard(self, event):
-        # Thanks to Juju's event resolution mechanics, calling this again
-        # when monitoring is joined will cause the check for the number
-        # of Prometheus units in the dashboard consumer library to raise
-        # an IndexError, since it hasn't finished yet. Delay...
-        if self._defer_dashboard_send:
-            self._defer_dashboard_send = False
-            event.defer()
-            return
-
-        dashboard_tmpl = open(
-            os.path.join(sys.path[0], "dashboard.json.tmpl"), "r"
-        ).read()
-
-        self._dashboard_valid = True
-        self.dashboard_consumer.add_dashboard(dashboard_tmpl)
-
-    def _on_dashboard_broken(self, event):
-        self._dashboard_valid = False
-        if (
-            isinstance(self.unit.status, BlockedStatus)
-            and "dashboard" in self.unit.status.message
-        ):
-            self.unit.status = ActiveStatus()
-
-    def _on_dashboard_status_changed(self, event):
-        if event.valid:
-            self._dashboard_valid = True
-            self.unit.status = ActiveStatus()
-        elif event.error_message:
-            self._dashboard_valid = False
-            self.unit.status = BlockedStatus(event.error_message)
-
-    @status_catcher
-    def on_monitoring_joined(self, event):
+    def _setup_monitoring(self, event):
         # Turn on metrics exporting. This should be on on ALL NODES, since it does not
         # export per node cluster metrics with the default JMX exporter
-        # if not self.unit.is_leader():
-        #     return
-
         if len(self.model.relations["monitoring"]) > 0:
             container = self.unit.get_container("cassandra")
             cassandra_env = container.pull(ENV_PATH).read()
@@ -235,7 +226,6 @@
                 )
                 restart(container)
             if self.unit.is_leader():
-
                 if (
                     not self._dashboard_valid
                     and len(self.model.relations["grafana-dashboard"]) > 0
