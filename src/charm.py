--- conflicted
+++ resolved
@@ -152,26 +152,7 @@
         self.provider.update_address("database", self._bind_address())
 
     @status_catcher
-<<<<<<< HEAD
-    def on_monitoring_joined(self, _):
-        self._setup_monitoring()
-
-    def _reset_monitoring(self):
-        if not self.unit.is_leader():
-            return
-        if self.model.get_relation("monitoring"):
-            for endpoint in self.prometheus_consumer.endpoints:
-                address, port = endpoint.split(":")
-                self.prometheus_consumer.remove_endpoint(
-                    address=address, port=int(port)
-                )
-            self._setup_monitoring()
-
-    def _setup_monitoring(self):
-        # Turn on metrics exporting
-=======
     def on_dashboard_joined(self, event):
->>>>>>> 886f3038
         if not self.unit.is_leader():
             return
         dashboard_tmpl = open(
